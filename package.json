{
  "name": "htmlbars",
  "version": "0.12.1",
  "description": "HTMLBars compiles Handlebars templates into document fragments rather than string buffers",
  "main": "dist/cjs/htmlbars.js",
  "scripts": {
    "prepublish": "bower install && ember build",
    "build": "ember build",
    "pretest": "ember build",
    "test": "bin/run-tests.js",
    "start": "ember serve"
  },
  "repository": {
    "type": "git",
    "url": "https://github.com/tildeio/htmlbars.git"
  },
  "author": "Tilde, Inc.",
  "license": "MIT",
  "readmeFilename": "README.md",
  "files": [
    "dist",
    "README.md",
    "package.json"
  ],
  "dependencies": {},
  "devDependencies": {
    "bower": "~1.3.3",
    "broccoli-concat": "0.0.6",
    "broccoli-es6-module-transpiler": "~0.1.0",
    "broccoli-export-tree": "~0.3.0",
    "broccoli-file-mover": "0.3.5",
    "broccoli-file-remover": "~0.2.2",
    "broccoli-funnel": "^0.1.6",
    "broccoli-jshint": "~0.5.3",
    "broccoli-merge-trees": "0.2.1",
    "broccoli-string-replace": "~0.0.2",
    "broccoli-uglify-js": "~0.1.3",
    "chalk": "~0.4.0",
    "ember-cli": "^0.1.13",
    "ember-cli-sauce": "^1.0.0",
    "git-repo-version": "^0.1.2",
<<<<<<< HEAD
    "handlebars": "mmun/handlebars.js#new-ast-3238645f",
    "morph-range": "^0.2.1",
=======
    "handlebars": "^3.0.0",
    "morph-range": "^0.1.2",
>>>>>>> 3516cdd2
    "qunit": "^0.7.2",
    "rsvp": "~3.0.6"
  }
}<|MERGE_RESOLUTION|>--- conflicted
+++ resolved
@@ -39,13 +39,8 @@
     "ember-cli": "^0.1.13",
     "ember-cli-sauce": "^1.0.0",
     "git-repo-version": "^0.1.2",
-<<<<<<< HEAD
-    "handlebars": "mmun/handlebars.js#new-ast-3238645f",
+    "handlebars": "^3.0.1",
     "morph-range": "^0.2.1",
-=======
-    "handlebars": "^3.0.0",
-    "morph-range": "^0.1.2",
->>>>>>> 3516cdd2
     "qunit": "^0.7.2",
     "rsvp": "~3.0.6"
   }
